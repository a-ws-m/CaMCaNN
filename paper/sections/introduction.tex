--- conflicted
+++ resolved
@@ -22,23 +22,6 @@
 chemical insights.
 
 To that end, there have been a wealth of investigations into making more general
-<<<<<<< HEAD
-models for CMC prediction
-\cite{gaudinNewQSPRModels2016,jakobtorweihenPredictingCriticalMicelle2017,matteiModelingCriticalMicelle2013}.
-(More references to be added.) Recently, an approach based on graph neural
-networks (GNNs) has produced highly accurate predictions, whilst having the
-advantage of being applicable to nonionic, cationic, anionic and zwitterionic
-surfactants simultaneously \cite{qinPredictingCriticalMicelle2021}. Such neural
-networks have many trainable parameters and a complex functional form. This
-ensures their versatility as general approximators, but makes them highly
-susceptible to overfitting \cite{bejaniSystematicReviewOverfitting2021}. By
-using such complex models, we also abandon the parsimony exhibited by
-Stauff-Klevens, and chemical insights can be much more difficult to derive.
-Furthermore, deep neural networks' ostensible `universality' can be misleading:
-extrapolating the model's results to out-of-domain molecules (ones that are
-`dissimilar' from the training data) will yield unreliable and potentially
-misleading predictions.
-=======
 models for CMC prediction, which are discussed in Section \ref{sec:background}.
 The two fundamental differences between them are the choice of molecular
 descriptors, which are the numerical features that form the basis set for the
@@ -57,7 +40,6 @@
 `universality' can be misleading: extrapolating the model's results to
 out-of-domain molecules (ones that are `dissimilar' from the training data) will
 yield unreliable and potentially misleading predictions.
->>>>>>> 30ebcabb
 
 In this article, we develop two types of models of very different complexity: a
 linear model and a GNN. We evaluate the difference in performance and
