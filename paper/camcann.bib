--- conflicted
+++ resolved
@@ -36,12 +36,7 @@
   publisher = {{American Chemical Society}},
   issn = {0897-4756},
   doi = {10.1021/acs.chemmater.9b01294},
-  abstract = {Graph networks are a new machine learning (ML) paradigm that supports both relational reasoning and combinatorial generalization. Here, we develop universal MatErials Graph Network (MEGNet) models for accurate property prediction in both molecules and crystals. We demonstrate that the MEGNet models outperform prior ML models such as the SchNet in 11 out of 13 properties of the QM9 molecule data set. Similarly, we show that MEGNet models trained on {$\sim$}60 000 crystals in the Materials Project substantially outperform prior ML models in the prediction of the formation energies, band gaps, and elastic moduli of crystals, achieving better than density functional theory accuracy over a much larger data set. We present two new strategies to address data limitations common in materials science and chemistry. First, we demonstrate a physically intuitive approach to unify four separate molecular MEGNet models for the internal energy at 0 K and room temperature, enthalpy, and Gibbs free energy into a single free energy MEGNet model by incorporating the temperature, pressure, and entropy as global state inputs. Second, we show that the learned element embeddings in MEGNet models encode periodic chemical trends and can be transfer-learned from a property model trained on a larger data set (formation energies) to improve property models with smaller amounts of data (band gaps and elastic moduli).},
-<<<<<<< HEAD
-  file = {C\:\\Users\\Alex\\Zotero\\storage\\ELIBTF2Q\\Chen et al. - 2019 - Graph Networks as a Universal Machine Learning Fra.pdf;C\:\\Users\\Alex\\Zotero\\storage\\YLE3IXD2\\Chen et al. - 2019 - Graph Networks as a Universal Machine Learning Fra.pdf}
-=======
-  file = {/home/a-ws-m/Zotero/storage/ELIBTF2Q/Chen et al. - 2019 - Graph Networks as a Universal Machine Learning Fra.pdf;/home/a-ws-m/Zotero/storage/YLE3IXD2/Chen et al. - 2019 - Graph Networks as a Universal Machine Learning Fra.pdf}
->>>>>>> 30ebcabb
+  abstract = {Graph networks are a new machine learning (ML) paradigm that supports both relational reasoning and combinatorial generalization. Here, we develop universal MatErials Graph Network (MEGNet) models for accurate property prediction in both molecules and crystals. We demonstrate that the MEGNet models outperform prior ML models such as the SchNet in 11 out of 13 properties of the QM9 molecule data set. Similarly, we show that MEGNet models trained on {$\sim$}60 000 crystals in the Materials Project substantially outperform prior ML models in the prediction of the formation energies, band gaps, and elastic moduli of crystals, achieving better than density functional theory accuracy over a much larger data set. We present two new strategies to address data limitations common in materials science and chemistry. First, we demonstrate a physically intuitive approach to unify four separate molecular MEGNet models for the internal energy at 0 K and room temperature, enthalpy, and Gibbs free energy into a single free energy MEGNet model by incorporating the temperature, pressure, and entropy as global state inputs. Second, we show that the learned element embeddings in MEGNet models encode periodic chemical trends and can be transfer-learned from a property model trained on a larger data set (formation energies) to improve property models with smaller amounts of data (band gaps and elastic moduli).}
 }
 
 @article{efronLeastAngleRegression2004,
@@ -60,28 +55,6 @@
   keywords = {62J07,boosting,coefficient paths,Lasso,Linear regression,Variable selection}
 }
 
-<<<<<<< HEAD
-@article{faberCrystalStructureRepresentations2015,
-  ids = {faberCrystalStructureRepresentations2015a},
-  title = {Crystal Structure Representations for Machine Learning Models of Formation Energies},
-  author = {Faber, Felix and Lindmaa, Alexander and von Lilienfeld, O. Anatole and Armiento, Rickard},
-  year = {2015},
-  journal = {International Journal of Quantum Chemistry},
-  volume = {115},
-  number = {16},
-  pages = {1094--1101},
-  issn = {1097-461X},
-  doi = {10.1002/qua.24917},
-  abstract = {We introduce and evaluate a set of feature vector representations of crystal structures for machine learning (ML) models of formation energies of solids. ML models of atomization energies of organic molecules have been successful using a Coulomb matrix representation of the molecule. We consider three ways to generalize such representations to periodic systems: (i) a matrix where each element is related to the Ewald sum of the electrostatic interaction between two different atoms in the unit cell repeated over the lattice; (ii) an extended Coulomb-like matrix that takes into account a number of neighboring unit cells; and (iii) an ansatz that mimics the periodicity and the basic features of the elements in the Ewald sum matrix using a sine function of the crystal coordinates of the atoms. The representations are compared for a Laplacian kernel with Manhattan norm, trained to reproduce formation energies using a dataset of 3938 crystal structures obtained from the Materials Project. For training sets consisting of 3000 crystals, the generalization error in predicting formation energies of new structures corresponds to (i) 0.49, (ii) 0.64, and (iii) for the respective representations. \textcopyright{} 2015 Wiley Periodicals, Inc.},
-  copyright = {\textcopyright{} 2015 Wiley Periodicals, Inc.},
-  langid = {english},
-  keywords = {crystal structure,formation energies,machine learning,periodic systems,representations},
-  annotation = {\_eprint: https://onlinelibrary.wiley.com/doi/pdf/10.1002/qua.24917},
-  file = {C\:\\Users\\Alex\\Zotero\\storage\\7EVNJLP9\\Faber et al. - 2015 - Crystal structure representations for machine lear.pdf;C\:\\Users\\Alex\\Zotero\\storage\\UECJ5P7F\\Faber et al. - 2015 - Crystal structure representations for machine lear.pdf}
-}
-
-=======
->>>>>>> 30ebcabb
 @article{gaudinNewQSPRModels2016,
   title = {New {{QSPR Models}} to {{Predict}} the {{Critical Micelle Concentration}} of {{Sugar-Based Surfactants}}},
   author = {Gaudin, Th{\'e}ophile and Rotureau, Patricia and Pezron, Isabelle and Fayet, Guillaume},
@@ -94,12 +67,7 @@
   publisher = {{American Chemical Society}},
   issn = {0888-5885},
   doi = {10.1021/acs.iecr.6b02890},
-  abstract = {Sugar-based surfactants represent a fruitful field of research in the context of sustainable chemistry since they can be obtained from renewable resources. In this work, new quantitative structure property relationships (QSPR) models for the critical micelle concentration (CMC) dedicated to sugar-based surfactants are proposed in order to reduce testing in a screening perspective. An important literature compilation allowed the constitution of a data set of 83 sugar-based surfactants for which accurate CMC values were found. Then, a series of QSPR models were developed based on molecular descriptors of the whole molecule and of the hydrophobic and hydrophilic fragments taken separately. Different models were considered by including quantum-chemical descriptors with hope to access physically based models and by using only simple constitutional descriptors to favor fast and easy prediction. The best QSPR model was obtained including quantum-chemical descriptors of the whole molecular structure with a root-mean-square error (RMSE) of 0.32 (log) evaluated on a validation set of 27 molecules. A simpler model with good performances was also found (with a RMSE of 0.36 (log) on the validation set), including only constitutional-based fragment descriptors, that can be easily computed from the 2-dimension structure of the hydrophilic and hydrophobic fragments.},
-<<<<<<< HEAD
-  file = {C\:\\Users\\Alex\\Zotero\\storage\\6YLTM8SC\\Gaudin et al. - 2016 - New QSPR Models to Predict the Critical Micelle Co.pdf}
-=======
-  file = {/home/a-ws-m/Zotero/storage/6YLTM8SC/Gaudin et al. - 2016 - New QSPR Models to Predict the Critical Micelle Co.pdf}
->>>>>>> 30ebcabb
+  abstract = {Sugar-based surfactants represent a fruitful field of research in the context of sustainable chemistry since they can be obtained from renewable resources. In this work, new quantitative structure property relationships (QSPR) models for the critical micelle concentration (CMC) dedicated to sugar-based surfactants are proposed in order to reduce testing in a screening perspective. An important literature compilation allowed the constitution of a data set of 83 sugar-based surfactants for which accurate CMC values were found. Then, a series of QSPR models were developed based on molecular descriptors of the whole molecule and of the hydrophobic and hydrophilic fragments taken separately. Different models were considered by including quantum-chemical descriptors with hope to access physically based models and by using only simple constitutional descriptors to favor fast and easy prediction. The best QSPR model was obtained including quantum-chemical descriptors of the whole molecular structure with a root-mean-square error (RMSE) of 0.32 (log) evaluated on a validation set of 27 molecules. A simpler model with good performances was also found (with a RMSE of 0.36 (log) on the validation set), including only constitutional-based fragment descriptors, that can be easily computed from the 2-dimension structure of the hydrophilic and hydrophobic fragments.}
 }
 
 @misc{grattarolaGraphNeuralNetworks2020,
@@ -146,12 +114,7 @@
   doi = {10.1006/jcis.1996.4680},
   abstract = {Relationships between the molecular structure and the critical micelle concentration (cmc) of anionic surfactants were investigated using a quantitative structure\textendash property relationship approach. Measured cmc values for 119 anionic structures, representing sodium alkyl sulfates and sodium sulfonates with a wide variety of hydrophobic and hydrophilic structures, were considered. The best multiple linear regression model involved three terms (descriptors) and had a correlation coefficient ofR2= 0.940. Very good correlations (R2= 0.988) were obtained using three descriptors for a subset of 68 structures, with structural variation only in the hydrophobic domain. From the descriptors used in these regressions, one can conclude that the cmc is primarily dependent on the size (volume or surface area) of the hydrophobic domain and to a lesser extent on the structural complexity of the surfactant molecule.},
   langid = {english},
-<<<<<<< HEAD
-  keywords = {Descriptor,Machine learning,Materials science,Open source,Python},
-  file = {C\:\\Users\\Alex\\Zotero\\storage\\QUQC4QNT\\Himanen et al. - 2020 - DScribe Library of descriptors for machine learni.pdf}
-=======
   keywords = {anionic surfactants,CODESSA,critical micelle concentration,dipole moment,molecular connectivity,MOPAC,property prediction,quantitative structure–property relationships,topology}
->>>>>>> 30ebcabb
 }
 
 @article{jakobtorweihenPredictingCriticalMicelle2017,
@@ -167,12 +130,7 @@
   abstract = {Surfactants are amphiphilic molecules which are capable of forming micelles. Therefore, they are used in many applications. The critical micelle concentration (CMC), the surfactant concentration at which micelles start to form, is an important property of these systems. Here, the applicability of COSMOmic (an extension of COSMO-RS) to predict CMCs is reported for the first time. Molecular dynamics simulations were used as second method to calculate transfer free energies needed for the calculation of CMCs. In particular, CMCs for poly(oxyethylene) monoalkyl ether surfactants are determined.},
   langid = {english},
   keywords = {COSMO-RS,Critical micelle concentration,Molecular dynamics simulations,Surfactants},
-  annotation = {\_eprint: https://onlinelibrary.wiley.com/doi/pdf/10.1002/cite.201700061},
-<<<<<<< HEAD
-  file = {C\:\\Users\\Alex\\Zotero\\storage\\9PQLWKUT\\Jakobtorweihen et al. - 2017 - Predicting Critical Micelle Concentrations with Mo.pdf}
-=======
-  file = {/home/a-ws-m/Zotero/storage/9PQLWKUT/Jakobtorweihen et al. - 2017 - Predicting Critical Micelle Concentrations with Mo.pdf}
->>>>>>> 30ebcabb
+  annotation = {\_eprint: https://onlinelibrary.wiley.com/doi/pdf/10.1002/cite.201700061}
 }
 
 @inproceedings{jamiesonNonstochasticBestArm2016,
@@ -256,17 +214,6 @@
   institution = {{National Standard reference data system}}
 }
 
-<<<<<<< HEAD
-@techreport{mukerjeeCriticalMicelleConcentrations1971,
-  title = {Critical Micelle Concentrations of Aqueous Surfactant Systems},
-  author = {Mukerjee, Pasupati and Mysels, Karol J.},
-  year = {1971},
-  pages = {51--65},
-  institution = {{National Standard reference data system}}
-}
-
-=======
->>>>>>> 30ebcabb
 @article{qinPredictingCriticalMicelle2021,
   title = {Predicting {{Critical Micelle Concentrations}} for {{Surfactants Using Graph Convolutional Neural Networks}}},
   author = {Qin, Shiyi and Jin, Tianyi and Van Lehn, Reid C. and Zavala, Victor M.},
@@ -342,12 +289,7 @@
   doi = {10.1007/978-3-030-28954-6_17},
   abstract = {With the rise of deep neural networks for quantum chemistry applications, there is a pressing need for architectures that, beyond delivering accurate predictions of chemical properties, are readily interpretable by researchers. Here, we describe interpretation techniques for atomistic neural networks on the example of Behler\textendash Parrinello networks as well as the end-to-end model SchNet. Both models obtain predictions of chemical properties by aggregating atom-wise contributions. These latent variables can serve as local explanations of a prediction and are obtained during training without additional cost. Due to their correspondence to well-known chemical concepts such as atomic energies and partial charges, these atom-wise explanations enable insights not only about the model but more importantly about the underlying quantum-chemical regularities. We generalize from atomistic explanations to 3d space, thus obtaining spatially resolved visualizations which further improve interpretability. Finally, we analyze learned embeddings of chemical elements that exhibit a partial ordering that resembles the order of the periodic table. As the examined neural networks show excellent agreement with chemical knowledge, the presented techniques open up new venues for data-driven research in chemistry, physics and materials science.},
   isbn = {978-3-030-28954-6},
-  langid = {english},
-<<<<<<< HEAD
-  file = {C\:\\Users\\Alex\\Zotero\\storage\\7A6UT3WP\\Schütt et al. - 2019 - Quantum-Chemical Insights from Interpretable Atomi.pdf}
-=======
-  file = {/home/a-ws-m/Zotero/storage/7A6UT3WP/Schütt et al. - 2019 - Quantum-Chemical Insights from Interpretable Atomi.pdf}
->>>>>>> 30ebcabb
+  langid = {english}
 }
 
 @article{tibshiraniRegressionShrinkageSelection1996,
